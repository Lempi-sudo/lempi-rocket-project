--- conflicted
+++ resolved
@@ -170,9 +170,6 @@
 	}
 }
 
-<<<<<<< HEAD
-func (h *OrderHandler) CreateOrder(ctx context.Context, req *orderV1.CreateOrderRequest) (orderV1.CreateOrderRes, error) {
-=======
 func closeConnection(conn *grpc.ClientConn) {
 	if cerr := conn.Close(); cerr != nil {
 		log.Printf("failed to close connect: %v", cerr)
@@ -180,7 +177,6 @@
 }
 
 func (h *OrderHandler) CreateOrder(_ context.Context, req *orderV1.CreateOrderRequest) (orderV1.CreateOrderRes, error) {
->>>>>>> 2f4ac548
 	conn, err := grpc.NewClient(
 		inventoryAddress,
 		grpc.WithTransportCredentials(insecure.NewCredentials()),
@@ -205,14 +201,8 @@
 			Uuids: partUuids,
 		},
 	}
-<<<<<<< HEAD
-	ctxListPart, cancel := context.WithTimeout(ctx, 10*time.Second)
-	defer cancel()
-	response, err := client.ListParts(ctxListPart, listPartsReq)
-=======
 	ctxNew := context.Background()
 	response, err := client.ListParts(ctxNew, listPartsReq)
->>>>>>> 2f4ac548
 	if err != nil {
 		log.Printf("Error calling inventory service: %v", err)
 		return &orderV1.CreateOrderInternalServerError{
